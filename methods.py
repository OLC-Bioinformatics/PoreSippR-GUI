#!/usr/env/python

"""
Methods for the PoreSippr-GUI
"""

# Standard imports
import argparse
from collections import defaultdict
import csv
import glob
import multiprocessing
import os
import re
import shutil
import subprocess
from time import sleep

# Third-party imports
from bs4 import BeautifulSoup
import pandas as pd


def read_csv_file(file_path):
    """
    This function reads a CSV file and returns a pandas DataFrame.

    Parameters:
    file_path (str): The path to the CSV file.

    Returns:
    pd.DataFrame: The DataFrame containing the CSV data.
    """
    df = pd.read_csv(file_path)
    return df


def parse_dataframe(df):
    """
    This function parses a DataFrame and returns a dictionary where the keys
    are the column headers and the values are the values in the first row.

    Parameters:
    df (pd.DataFrame): The DataFrame to parse.

    Returns:
    dict: A dictionary where the keys are the column headers and the values
    are the values in the first row.

    Raises:
    ValueError: If the DataFrame is empty.
    """
    if df.empty:
        raise ValueError("The DataFrame is empty")

    # Get the first row of the DataFrame
    first_row = df.iloc[0]

    # Convert the first row to a dictionary
    data_dict = first_row.to_dict()

    return data_dict


def validate_headers(data_dict):
    """
    This function checks if all necessary headers are present in the dictionary

    Parameters:
    data_dict (dict): The dictionary to validate.

    Returns:
    str: A string containing all missing headers if any are missing,
    None otherwise.
    """
    necessary_headers = [
        "reference",
        "fast5_dir",
        "output_dir",
        "config",
        "barcode",
        "barcode_values"
    ]

    missing_headers = [
        header for header in necessary_headers if header not in data_dict
    ]

    if missing_headers:
        if len(missing_headers) == 1:
            return f"Missing necessary header: {', '.join(missing_headers)}"
        else:
            return f"Missing necessary headers: {', '.join(missing_headers)}"

    return None


def validate_file_exists(file_path, header):
    """
    This function checks if a file exists at the given path.

    Parameters:
    file_path (str): The path to the file.
    header (str): The header associated with the file path.

    Returns:
    str: An error message if the file does not exist, None otherwise.
    """
    if not os.path.isfile(file_path):
        return f"Could not locate {header} file: {file_path}"
    return None


def validate_or_create_directory(directory_path, header):
    """
    This function checks if a directory exists at the given path. If the
    directory does not exist, it attempts to create it.

    Parameters:
    directory_path (str): The path to the directory.
    header (str): The header associated with the directory path.

    Returns:
    str: An error message if the directory does not exist and cannot be
    created, None otherwise.
    """
    if not os.path.isdir(directory_path):
        try:
            os.makedirs(directory_path)
        except Exception as exc:
            return (
                f"Could not create {header} directory at {directory_path}. "
                f"Error: {str(exc)}"
            )
    return None


def validate_data_dict(data_dict):
    """
    This function validates the values in the data_dict dictionary.

    Parameters:
    data_dict (dict): The dictionary to validate.

    Returns:
    str: A string containing all error messages if any values are not valid,
        None otherwise.
    """
    errors = []

    error = validate_file_exists(
        file_path=data_dict["reference"],
        header="reference"
    )
    if error:
        errors.append(error)

    error = validate_file_exists(
        file_path=data_dict["config"],
        header="config"
    )
    if error:
        errors.append(error)

    error = validate_or_create_directory(
        directory_path=data_dict["fast5_dir"],
        header="fast5_dir"
    )
    if error:
        errors.append(error)

    error = validate_or_create_directory(
        directory_path=data_dict["output_dir"],
        header="output_dir"
    )
    if error:
        errors.append(error)

    if errors:
        return "\n".join(errors)

    return None


def get_csv_files_by_iteration(folder_path):
    """
    Get all CSV files in the specified folder and group them by iteration.

    Parameters:
    folder_path (str): The path to the folder.

    Returns:
    dict: A dictionary where the keys are iteration numbers and the values are
        lists of CSV file paths.
    """
    # Get all CSV files in the folder
    csv_files = glob.glob(os.path.join(folder_path, '*.csv'))

    # Initialize a dictionary to store the CSV files grouped by iteration
    csv_files_by_iteration = defaultdict(list)

    # Regular expression to extract the iteration number from the file name
    regex = re.compile(r'iteration(\d+)\.csv$')

    # Group the CSV files by iteration
    for csv_file in csv_files:
        match = regex.search(csv_file)
        if match:
            iteration = int(match.group(1))
            csv_files_by_iteration[iteration].append(csv_file)

    return csv_files_by_iteration


def parse_csv_file(csv_file):
    """
    Parse a CSV file into a pandas DataFrame.

    Parameters:
    csv_file (str): The path to the CSV file.

    Returns:
    pd.DataFrame: The DataFrame containing the CSV data.
    """
    df = pd.read_csv(csv_file)
    return df

def create_data_dict(df, csv_file):
    """
    Create a dictionary of data from a DataFrame.

    Parameters:
    df (pd.DataFrame): The DataFrame to parse.
    csv_file (str): The path to the CSV file.

    Returns:
    dict: A dictionary where the keys are the column headers and the values
    are the values in the first row.
    """
   # Remove 'X' from 'number_of_reads_mapped' values and convert to numeric
    df['number_of_reads_mapped'] = pd.to_numeric(
        df['number_of_reads_mapped'].str.replace('X', ''),
        errors='coerce'
    )
    
    # Serotype
    o_type = df[df['gene_name'].str.contains('O/')]

    # Extract the O-type from the 'gene_name' column
    df['O_type'] = df['gene_name'].str.extract(r'O/.*?(\d+)')

    # Group the DataFrame by 'O_type' and sum 'number_of_reads_mapped'
    grouped_o_type = df.groupby('O_type')[
        'number_of_reads_mapped'].sum().reset_index()

    # Filter the groups based on the sum of 'number_of_reads_mapped'
    o_type_with_reads = grouped_o_type[
        grouped_o_type['number_of_reads_mapped'] > 1]

    #
    h_type = df[df['gene_name'].str.contains('H/')]

    # Extract the H-type from the 'gene_name' column
    df['H_type'] = df['gene_name'].str.extract(r'H/.*?(\d+)')

    # Group the DataFrame by 'H_type' and sum 'number_of_reads_mapped'
    grouped_h_type = df.groupby('H_type')[
        'number_of_reads_mapped'].sum().reset_index()

    # Filter the groups based on the sum of 'number_of_reads_mapped'
    h_type_with_reads = grouped_h_type[
        grouped_h_type['number_of_reads_mapped'] > 1]

    # stx genes
    stx1_genes = df[df['gene_name'].str.contains('Stx1')]
    stx2_genes = df[df['gene_name'].str.contains('Stx2')]

    # Group the DataFrame by 'gene_name' and sum 'number_of_reads_mapped'
    grouped_stx1 = stx1_genes.groupby('gene_name')[
        'number_of_reads_mapped'].sum().reset_index()
    grouped_stx2 = stx2_genes.groupby('gene_name')[
        'number_of_reads_mapped'].sum().reset_index()

    # Filter the groups based on the sum of 'number_of_reads_mapped'
    stx1_with_reads = grouped_stx1[grouped_stx1['number_of_reads_mapped'] > 1]
    stx2_with_reads = grouped_stx2[grouped_stx2['number_of_reads_mapped'] > 1]

    # Virulence genes
    eae = df[df['gene_name'].str.contains('eae')]
    ehxa = df[df['gene_name'].str.contains('ehxA')]
    aggr = df[df['gene_name'].str.contains('aggR')]
    aaic = df[df['gene_name'].str.contains('aaiC')]
    uida = df[df['gene_name'].str.contains('uidA')]

    # Filter eae genes to only include those with at least two reads
    eae_with_reads = eae[eae['number_of_reads_mapped'] > 1]

    # Filter ehxA genes to only include those with at least two reads
    ehxa_with_reads = ehxa[ehxa['number_of_reads_mapped'] > 1]

    # Filter aggR genes to only include those with at least two reads
    aggr_with_reads = aggr[aggr['number_of_reads_mapped'] > 1]

    # Filter aaiC genes to only include those with at least two reads
    aaic_with_reads = aaic[aaic['number_of_reads_mapped'] > 1]

    # Filter uidA genes to only include those with at least two reads
    uida_with_reads = uida[uida['number_of_reads_mapped'] > 1]

    # GDCS genes
    gdcs_genes = df[~df['gene_name'].str.contains(
        'O/|H/|Stx|eae|ehxA|aggR|aaiC|uidA'
    )]

    # Filter GDCS genes to only include those with at least two reads
    gdcs_genes_with_reads = \
        gdcs_genes[gdcs_genes['number_of_reads_mapped'] > 1]
    
    # Extract the barcode name from the CSV file name
    barcode_name = os.path.basename(csv_file).split('_')[0]

    # Find the genome coverage
    coverage = df[df['gene_name'].str.contains('genome_coverage')]
    
    # Extract the coverage value
    coverage_value = coverage['number_of_reads_mapped'].values[
        0] if not coverage.empty else '-'

    # Convert the coverage value to a float and round to two decimal places
    coverage_value = round(float(coverage_value), 2)

    # Create a dictionary with the extracted information
    data_dict = {
        'Strain Name': barcode_name,
        'O-Type':
            f"{o_type['gene_name'].values[0].split('/')[1].split('-')[0]} "
            f"({int(o_type_with_reads['number_of_reads_mapped'].sum())})"
            if not o_type.empty and o_type_with_reads[
                'number_of_reads_mapped'].sum() > 0 else '-',
        'H-Type':
            f"{h_type['gene_name'].values[0].split('/')[1].split('-')[0]} "
            f"({int(h_type_with_reads['number_of_reads_mapped'].sum())})"
            if not h_type.empty and h_type_with_reads[
                'number_of_reads_mapped'].sum() > 0 else '-',
        'stx1': int(
            stx1_with_reads['number_of_reads_mapped'].sum()
        ) if not stx1_genes.empty and stx1_with_reads[
            'number_of_reads_mapped'].sum() > 0 else '-',
        'stx2': int(
            stx2_with_reads['number_of_reads_mapped'].sum()
        ) if not stx2_genes.empty and stx2_with_reads[
            'number_of_reads_mapped'].sum() > 0 else '-',
        'eae': int(
            eae_with_reads['number_of_reads_mapped'].sum()
        ) if not eae.empty and eae_with_reads[
            'number_of_reads_mapped'].sum() > 0 else '-',
        'ehxA': int(
            ehxa_with_reads['number_of_reads_mapped'].sum()
        ) if not ehxa.empty and ehxa_with_reads[
            'number_of_reads_mapped'].sum() > 0 else '-',
        'aggR': int(
            aggr_with_reads['number_of_reads_mapped'].sum()
        ) if not aggr.empty and aggr_with_reads[
            'number_of_reads_mapped'].sum() > 0 else '-',
        'aaiC': int(
            aaic_with_reads['number_of_reads_mapped'].sum()
        ) if not aaic.empty and aaic_with_reads[
            'number_of_reads_mapped'].sum() > 0 else '-',
        'uidA': int(
            uida_with_reads['number_of_reads_mapped'].sum()
        ) if not uida.empty and uida_with_reads[
            'number_of_reads_mapped'].sum() > 0 else '-',
        'GDCS': f"{len(gdcs_genes_with_reads)}/330",
        'Coverage': coverage_value  # Use the modified coverage value
    }

    return data_dict


def visualize_data(all_data_df, output_path):
    """
    Visualize the data in a DataFrame as a table and save it to a file.

    Parameters:
    all_data_df (pd.DataFrame): The DataFrame to visualize.
    output_path (str): The path to the output file.
    """
    def color_cells(val):
        """
        Apply color formatting to the cells in the DataFrame.
        :param val: The cell value.
        :return: The CSS style string.
        """
        if pd.isnull(val) or val == '-':
            background_color = 'white'
            font_color = 'black'
        elif isinstance(val, str) and '/' in val and \
                int(val.split('/')[0]) < 320:
            # Grey color for "misses"
            background_color = '#D3D3D3'
            font_color = 'black'
        elif isinstance(val, str) and val.replace('.', '', 1).isdigit() and float(val) < 7.5:
            background_color = '#D3D3D3'
            font_color = 'black'
        else:
            background_color = 'blue'
            font_color = 'white'
        return f'background-color: {background_color}; color: {font_color}'

    # Round the 'Coverage' column to two decimal places and convert to string
    all_data_df['Coverage'] = all_data_df['Coverage'].round(2).astype(str)

    # Apply the color formatting to the DataFrame
    styled_df = all_data_df.style.map(color_cells)

    # Apply a different style to the 'Barcode' column
    styled_df = styled_df.apply(
        lambda x: ['background-color: white; color: black'
                if x.name == 'Barcode' else '' for _ in x], axis=0
    )

    # Define CSS
    css = """
    <style>
        table {
            border-collapse: collapse;
            width: 100%;
            font-family: Arial, sans-serif;
            font-size: 40px;  /* Add this line to set the font size */
        }
        th {
            background-color: #D3D3D3;
            color: white;
            text-align: left;
            padding: 8px;
        }
        td {
            border: 1px solid #ddd;
            padding: 8px;
            text-align: center;  /* Center the text in the cells */
        }
        tr:nth-child(even) {
            background-color: #f2f2f2;
        }
    </style>
    """
    # Save the styled DataFrame to an HTML file
    with open(output_path, 'w') as f:
        f.write(css)
        f.write(styled_df.to_html())


def remove_index_from_html(html_file_path):
    """
    Remove the index column from an HTML file.
    :param html_file_path: The path to the HTML file.
    """
    # Read the HTML file
    with open(html_file_path, 'r') as f:
        html = f.read()

    # Parse the HTML
    soup = BeautifulSoup(html, 'html.parser')

    # Find the table
    table = soup.find('table')

    # Remove the first th element in the thead
    table.thead.tr.th.decompose()

    # Remove all th elements in the tbody
    for th in table.tbody.find_all('th'):
        th.decompose()

    # Write the modified HTML back to the file
    with open(html_file_path, 'w') as f:
        f.write(str(soup))


def main(
            folder_path,
            output_folder,
            csv_path,
            complete,
            config_file=None,
            sleep_time=20):
    """
    Main function to process all CSV files in a folder grouped by iteration.

    Parameters:
    folder_path (str): The path to the folder.
    output_folder (str): The path to the output folder.
    csv_path (str): The path to the PoreSIPPR outputs.
    complete (multiprocessing.Value): A flag to indicate if the process should
        be stopped.
    config_file (str): The path to the configuration file. Default is None.
    sleep_time (int): The time to sleep between iterations. Default is 20.
    """
    # Read the config file and extract the barcode_values
    with open(config_file, 'r') as f:
        reader = csv.DictReader(f)
        for row in reader:
            barcode_values = row['barcode_values'].split(',')

    # Delete the output_folder if it exists and recreate it
    if os.path.exists(output_folder):
        shutil.rmtree(output_folder)
    os.makedirs(output_folder, exist_ok=True)

    # Delete the processed_folder if it exists and recreate it
    processed_folder = os.path.join(folder_path, 'processed')
    if os.path.exists(processed_folder):
        shutil.rmtree(processed_folder)
    os.makedirs(processed_folder, exist_ok=True)

    # Run PoreSippr using subprocess.Popen
    worker_process = subprocess.Popen([
        'python',
<<<<<<< HEAD
        'poresippr_placeholder.py',
        config_file,
        '--sleep_time',
        '600'
=======
        '/home/olcbio/code_github/poresippr_code/poresippr_basecall_scheduler.py',
        config_file,
>>>>>>> 6d28f1ad
    ])

    while True:

        # Sleep for 1 second to allow the worker process to run
        sleep(1)

        # Check if the process should be stopped
        if complete.value:
            worker_process.terminate()
            break

        # Check if the worker process is still running
        if worker_process.poll() is not None:
            break

        # Get all CSV files in the csv_path
        all_csv_files = glob.glob(os.path.join(csv_path, '*.csv'))
        
        # Group the CSV files by iteration
        csv_files_by_iteration = defaultdict(list)
        for csv_file in all_csv_files:
            iteration_match = re.search(r'iteration(\d+)', csv_file)
            if iteration_match:
                iteration = int(iteration_match.group(1))
                csv_files_by_iteration[iteration].append(csv_file)

        # Sort the iterations
        sorted_iterations = sorted(csv_files_by_iteration.keys())

        # Initialize the current iteration and the all_data list
        current_iteration = None
        all_data = []

        for iteration in sorted_iterations:
            # Check if the process should be stopped
            if complete.value:
                break

            # Check if all barcodes are present in the CSV files for
            # the iteration
            csv_files_for_iteration = csv_files_by_iteration[iteration]
            barcodes_for_iteration = [
                re.search(r'barcode(\d+)', csv_file).group(1)
                for csv_file in csv_files_for_iteration
            ]
            if not all(barcode in barcodes_for_iteration for barcode in
                       barcode_values):
                continue

            # If the iteration has changed, clear all_data
            if iteration != current_iteration:
                all_data = []

            for csv_file in sorted(csv_files_for_iteration):
                # Check if the CSV file has already been processed
                if os.path.exists(
                        os.path.join(
                            processed_folder,
                            os.path.basename(csv_file))):
                    continue
                
                # Process the CSV file
                df = parse_csv_file(csv_file)
                data_dict = create_data_dict(df, csv_file)
                all_data.append(data_dict)

                # Create the output path
                output_path = os.path.join(
                    output_folder, f'iteration_{iteration}.html'
                )

                visualize_data(pd.DataFrame(all_data), output_path)

                remove_index_from_html(output_path)

                # Move the processed CSV file to a different folder
                shutil.move(csv_file, processed_folder)

            # Update the current iteration
            current_iteration = iteration


if __name__ == "__main__":
    # Create a shared value for the complete flag
    process_complete = multiprocessing.Value('b', False)

    # Get the directory of the current script
    script_dir = os.path.dirname(os.path.realpath(__file__))

    # Construct the paths to the folders in the "test_files" directory
    test_files_dir = os.path.join(script_dir, 'test_files')

    # Create the parser and add arguments
    parser = argparse.ArgumentParser(description='Run PoreSippr tests.')
    parser.add_argument('mode', type=str, nargs='?', 
                        choices=['prod', 'test'], default='prod',
                        help='an optional argument to set the mode (default: prod)')

    # Parse the command line arguments
    args = parser.parse_args()

    # Check if a specific command line argument is provided
    if args.mode == 'test':
        local_csv_path = os.path.join(test_files_dir, 'poresippr_out')
        local_folder_path = os.path.join(test_files_dir, 'output')
        local_output_folder = os.path.join(test_files_dir, 'images')
        local_config_file = os.path.join(test_files_dir, 'input.csv')
    else:
        local_csv_path = '/home/olcbio/Downloads/240125_MC26299/test_out'
        local_folder_path = '/home/olcbio/Downloads/240125_MC26299/output'
        local_output_folder = '/home/olcbio/Downloads/240125_MC26299/images'
        local_config_file = '/home/olcbio/PoreSippR-GUI/input.csv'

    main(
        csv_path=local_csv_path,
        folder_path=local_folder_path,
        output_folder=local_output_folder,
        complete=process_complete,
        config_file=local_config_file,
        sleep_time=600
    )<|MERGE_RESOLUTION|>--- conflicted
+++ resolved
@@ -483,6 +483,7 @@
             csv_path,
             complete,
             config_file=None,
+            test=False,
             sleep_time=20):
     """
     Main function to process all CSV files in a folder grouped by iteration.
@@ -494,6 +495,7 @@
     complete (multiprocessing.Value): A flag to indicate if the process should
         be stopped.
     config_file (str): The path to the configuration file. Default is None.
+    test (bool): A flag to indicate if the function is being run in test mode.
     sleep_time (int): The time to sleep between iterations. Default is 20.
     """
     # Read the config file and extract the barcode_values
@@ -514,18 +516,20 @@
     os.makedirs(processed_folder, exist_ok=True)
 
     # Run PoreSippr using subprocess.Popen
-    worker_process = subprocess.Popen([
-        'python',
-<<<<<<< HEAD
-        'poresippr_placeholder.py',
-        config_file,
-        '--sleep_time',
-        '600'
-=======
-        '/home/olcbio/code_github/poresippr_code/poresippr_basecall_scheduler.py',
-        config_file,
->>>>>>> 6d28f1ad
-    ])
+    if test:
+        worker_process = subprocess.Popen([
+            'python',
+            'poresippr_placeholder.py',
+            config_file,
+            '--sleep_time',
+            '600'
+        ])
+    else:
+        worker_process = subprocess.Popen([
+            'python',
+            'poresippr_basecall_scheduler.py',
+            config_file,
+        ])
 
     while True:
 
@@ -645,5 +649,6 @@
         output_folder=local_output_folder,
         complete=process_complete,
         config_file=local_config_file,
+        test=True,
         sleep_time=600
     )